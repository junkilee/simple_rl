#!/usr/bin/env python

# Python imports.
import sys

# Other imports.
import srl_example_setup
from simple_rl.utils import make_mdp
from simple_rl.agents import QLearningAgent, RandomAgent
from simple_rl.run_experiments import run_agents_lifelong
from simple_rl.abstraction import AbstractionWrapper, aa_helpers, ActionAbstraction

def main(open_plot=True):
    # Setup MDP, Agents.
    mdp_distr = make_mdp.make_mdp_distr(mdp_class="four_room")
    ql_agent = QLearningAgent(actions=mdp_distr.get_actions())
    rand_agent = RandomAgent(actions=mdp_distr.get_actions())

    # Make goal-based option agent.
    goal_based_options = aa_helpers.make_goal_based_options(mdp_distr)
    goal_based_aa = ActionAbstraction(prim_actions=mdp_distr.get_actions(), options=goal_based_options)
<<<<<<< HEAD
    option_agent = AbstractionWrapper(QLearningAgent, action_abstr=goal_based_aa, agent_params={"actions":mdp_distr.get_actions()})
=======
    option_agent = AbstractionWrapper(QLearningAgent, agent_params={"actions":mdp_distr.get_actions()}, action_abstr=goal_based_aa)
>>>>>>> d87572bb

    # Run experiment and make plot.
    run_agents_lifelong([ql_agent, rand_agent, option_agent], mdp_distr, samples=10, episodes=100, steps=150, open_plot=open_plot)

if __name__ == "__main__":
    main(open_plot=not sys.argv[-1] == "no_plot")<|MERGE_RESOLUTION|>--- conflicted
+++ resolved
@@ -19,11 +19,7 @@
     # Make goal-based option agent.
     goal_based_options = aa_helpers.make_goal_based_options(mdp_distr)
     goal_based_aa = ActionAbstraction(prim_actions=mdp_distr.get_actions(), options=goal_based_options)
-<<<<<<< HEAD
-    option_agent = AbstractionWrapper(QLearningAgent, action_abstr=goal_based_aa, agent_params={"actions":mdp_distr.get_actions()})
-=======
     option_agent = AbstractionWrapper(QLearningAgent, agent_params={"actions":mdp_distr.get_actions()}, action_abstr=goal_based_aa)
->>>>>>> d87572bb
 
     # Run experiment and make plot.
     run_agents_lifelong([ql_agent, rand_agent, option_agent], mdp_distr, samples=10, episodes=100, steps=150, open_plot=open_plot)
