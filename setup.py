--- conflicted
+++ resolved
@@ -1,9 +1,5 @@
-<<<<<<< HEAD
-from setuptools import setup
-=======
 from distutils.core import setup
 from setuptools import find_packages
->>>>>>> 4eba2e72
 setup(
   name = 'simple_rl',
   packages = find_packages(),
